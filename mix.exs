--- conflicted
+++ resolved
@@ -1,13 +1,8 @@
 defmodule EctoSQL.MixProject do
   use Mix.Project
 
-<<<<<<< HEAD
-  @version "3.0.5"
-  @adapters ~w(pg mysql)
-=======
   @version "3.1.6"
   @adapters ~w(pg mysql myxql)
->>>>>>> 3eedfb0f
 
   def project do
     [
