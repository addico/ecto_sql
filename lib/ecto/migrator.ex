defmodule Ecto.Migrator do
  @moduledoc """
  This module provides the migration API.

  ## Example

      defmodule MyApp.MigrationExample do
        use Ecto.Migration

        def up do
          execute "CREATE TABLE users(id serial PRIMARY_KEY, username text)"
        end

        def down do
          execute "DROP TABLE users"
        end
      end

      Ecto.Migrator.up(Repo, 20080906120000, MyApp.MigrationExample)

  """

  require Logger

  alias Ecto.Migration.Runner
  alias Ecto.Migration.SchemaMigration

  @doc """
  Ensures the repo is started to perform migration operations.

  All of the application required to run the repo will be started
  before hand with chosen mode. If the repo has not yet been started,
  it is manually started, with a `:pool_size` of 2, before the given
  function is executed, and the repo is then terminated. If the repo
  was already started, then the function is directly executed, without
  terminating the repo afterwards.

  Although this function was designed to start repositories for running
  migrations, it can be used by any code, Mix task, or release tooling
  that needs to briefly start a repository to perform a certain operation
  and then terminate.

  The repo may also configure a `:start_apps_before_migration` option
  which is a list of applications to be started before the migration
  runs.

  It returns `{:ok, fun_return, apps}`, with all apps that have been
  started, or `{:error, term}`.

  ## Options

    * `:pool_size` - The pool size to start the repo for migrations.
      Defaults to 2.
    * `:mode` - The mode to start all applications.
      Defaults to `:permanent`.

  ## Examples

      {:ok, _, _} =
        Ecto.Migrator.with_repo(repo, fn repo ->
          Ecto.Migrator.run(repo, :up, all: true)
        end)

  """
  def with_repo(repo, fun, opts \\ []) do
    config = repo.config()
    mode = Keyword.get(opts, :mode, :permanent)
    apps = [:ecto_sql | config[:start_apps_before_migration] || []]

    extra_started =
      Enum.flat_map(apps, fn app ->
        {:ok, started} = Application.ensure_all_started(app, mode)
        started
      end)

    {:ok, repo_started} = repo.__adapter__.ensure_all_started(config, mode)
    started = extra_started ++ repo_started
    pool_size = Keyword.get(opts, :pool_size, 2)

    case repo.start_link(pool_size: pool_size) do
      {:ok, _} ->
        try do
          {:ok, fun.(repo), started}
        after
          repo.stop()
        end

      {:error, {:already_started, _pid}} ->
        {:ok, fun.(repo), started}

      {:error, _} = error ->
        error
    end
  end

  @doc """
  Gets the migrations path from a repository.
  """
  @spec migrations_path(Ecto.Repo.t) :: String.t
  def migrations_path(repo) do
    config = repo.config()
    priv = config[:priv] || "priv/#{repo |> Module.split |> List.last |> Macro.underscore}"
    app = Keyword.fetch!(config, :otp_app)
    Application.app_dir(app, Path.join(priv, "migrations"))
  end

  @doc """
  Gets all migrated versions.

  This function ensures the migration table exists
  if no table has been defined yet.

  ## Options

    * `:prefix` - the prefix to run the migrations on
    * `:dynamic_repo` - the name of the Repo supervisor process.
      See `c:Ecto.Repo.put_dynamic_repo/1`.

  """
  @spec migrated_versions(Ecto.Repo.t, Keyword.t) :: [integer]
  def migrated_versions(repo, opts \\ []) do
    lock_for_migrations true, repo, opts, fn versions -> versions end
  end

  @doc """
  Runs an up migration on the given repository.

  ## Options

    * `:log` - the level to use for logging of migration instructions.
      Defaults to `:info`. Can be any of `Logger.level/0` values or a boolean.
    * `:log_sql` - the level to use for logging of SQL instructions.
      Defaults to `false`. Can be any of `Logger.level/0` values or a boolean.
    * `:prefix` - the prefix to run the migrations on
    * `:dynamic_repo` - the name of the Repo supervisor process.
      See `c:Ecto.Repo.put_dynamic_repo/1`.
    * `:strict_version_order` - abort when applying a migration with old timestamp
  """
  @spec up(Ecto.Repo.t, integer, module, Keyword.t) :: :ok | :already_up
  def up(repo, version, module, opts \\ []) do
    conditional_lock_for_migrations module, repo, opts, fn versions ->
      if version in versions do
        :already_up
      else
        result = do_up(repo, version, module, opts)

        if version != Enum.max([version | versions]) do
          latest = Enum.max(versions)

          message = """
          You are running migration #{version} but an older \
          migration with version #{latest} has already run.

          This can be an issue if you have already ran #{latest} in production \
          because a new deployment may migrate #{version} but a rollback command \
          would revert #{latest} instead of #{version}.

          If this can be an issue, we recommend to rollback #{version} and change \
          it to a version later than #{latest}.
          """

          if opts[:strict_version_order] do
            raise Ecto.MigrationError, message
          else
            Logger.warn message
          end
        end

        result
      end
    end
  end

  defp do_up(repo, version, module, opts) do
    async_migrate_maybe_in_transaction(repo, version, module, :up, opts, fn ->
      attempt(repo, version, module, :forward, :up, :up, opts)
        || attempt(repo, version, module, :forward, :change, :up, opts)
        || {:error, Ecto.MigrationError.exception(
            "#{inspect module} does not implement a `up/0` or `change/0` function")}
    end)
  end

  @doc """
  Runs a down migration on the given repository.

  ## Options

    * `:log` - the level to use for logging. Defaults to `:info`.
      Can be any of `Logger.level/0` values or a boolean.
    * `:log_sql` - the level to use for logging of SQL instructions.
      Defaults to `false`. Can be any of `Logger.level/0` values or a boolean.
    * `:prefix` - the prefix to run the migrations on
    * `:dynamic_repo` - the name of the Repo supervisor process.
      See `c:Ecto.Repo.put_dynamic_repo/1`.

  """
  @spec down(Ecto.Repo.t, integer, module) :: :ok | :already_down
  def down(repo, version, module, opts \\ []) do
    conditional_lock_for_migrations module, repo, opts, fn versions ->
      if version in versions do
        do_down(repo, version, module, opts)
      else
        :already_down
      end
    end
  end

  defp do_down(repo, version, module, opts) do
    async_migrate_maybe_in_transaction(repo, version, module, :down, opts, fn ->
      attempt(repo, version, module, :forward, :down, :down, opts)
        || attempt(repo, version, module, :backward, :change, :down, opts)
        || {:error, Ecto.MigrationError.exception(
            "#{inspect module} does not implement a `down/0` or `change/0` function")}
    end)
  end

  defp async_migrate_maybe_in_transaction(repo, version, module, direction, opts, fun) do
    parent = self()
    ref = make_ref()
    dynamic_repo = repo.get_dynamic_repo()
    task = Task.async(fn -> run_maybe_in_transaction(parent, ref, repo, dynamic_repo, module, fun) end)

    if migrated_successfully?(ref, task.pid) do
      try do
        # The table with schema migrations can only be updated from
        # the parent process because it has a lock on the table
        verbose_schema_migration repo, "update schema migrations", fn ->
          apply(SchemaMigration, direction, [repo, version, opts[:prefix]])
        end
      catch
        kind, error ->
          Task.shutdown(task, :brutal_kill)
          :erlang.raise(kind, error, System.stacktrace())
      end
    end

    send(task.pid, ref)
    Task.await(task, :infinity)
  end

  defp migrated_successfully?(ref, pid) do
    receive do
      {^ref, :ok} -> true
      {^ref, _} -> false
      {:EXIT, ^pid, _} -> false
    end
  end

  defp run_maybe_in_transaction(parent, ref, repo, dynamic_repo, module, fun) do
    repo.put_dynamic_repo(dynamic_repo)

    if module.__migration__[:disable_ddl_transaction] ||
         not repo.__adapter__.supports_ddl_transaction? do
      send_and_receive(parent, ref, fun.())
    else
      {:ok, result} =
        repo.transaction(
          fn -> send_and_receive(parent, ref, fun.()) end,
          log: false, timeout: :infinity
        )

      result
    end
  catch kind, reason ->
    send_and_receive(parent, ref, {kind, reason, System.stacktrace})
  end

  defp send_and_receive(parent, ref, value) do
    send parent, {ref, value}
    receive do: (^ref -> value)
  end

  defp attempt(repo, version, module, direction, operation, reference, opts) do
    if Code.ensure_loaded?(module) and
       function_exported?(module, operation, 0) do
      Runner.run(repo, version, module, direction, operation, reference, opts)
      :ok
    end
  end

  @doc """
  Runs migrations for the given repository.

  Equivalent to:

      Ecto.Migrator.run(repo, Ecto.Migrator.migrations_path(repo), direction, opts)

  See `run/4` for more information.
  """
  @spec run(Ecto.Repo.t, atom, Keyword.t) :: [integer]
  def run(repo, direction, opts) do
    run(repo, migrations_path(repo), direction, opts)
  end

  @doc ~S"""
  Apply migrations to a repository with a given strategy.

  The second argument identifies where the migrations are sourced from.
  A binary representing a directory may be passed, in which case we will
  load all files following the "#{VERSION}_#{NAME}.exs" schema. The
  `migration_source` may also be a list of a list of tuples that identify
  the version number and migration modules to be run, for example:

      Ecto.Migrator.run(Repo, [{0, MyApp.Migration1}, {1, MyApp.Migration2}, ...], :up, opts)

  A strategy (which is one of `:all`, `:step` or `:to`) must be given as
  an option.

  ## Execution model

  In order to run migrations, at least two database connections are
  necessary. One is used to lock the "schema_migrations" table and
  the other one to effectively run the migrations. This allows multiple
  nodes to run migrations at the same time, but guarantee that only one
  of them will effectively migrate the database.

  A downside of this approach is that migrations cannot run dynamically
  during test under the `Ecto.Adapters.SQL.Sandbox`, as the sandbox has
  to share a single connection across processes to guarantee the changes
  can be reverted.

  ## Options

    * `:all` - runs all available if `true`
    * `:step` - runs the specific number of migrations
    * `:to` - runs all until the supplied version is reached
    * `:log` - the level to use for logging. Defaults to `:info`.
      Can be any of `Logger.level/0` values or a boolean.
    * `:prefix` - the prefix to run the migrations on

  """
  @spec run(Ecto.Repo.t, binary | [{integer, module}], atom, Keyword.t) :: [integer]
  def run(repo, migration_source, direction, opts) do
    pending =
      lock_for_migrations true, repo, opts, fn versions ->
        cond do
          opts[:all] ->
            pending_all(versions, migration_source, direction)
          to = opts[:to] ->
            pending_to(versions, migration_source, direction, to)
          step = opts[:step] ->
            pending_step(versions, migration_source, direction, step)
          true ->
            {:error, ArgumentError.exception("expected one of :all, :to, or :step strategies")}
        end
      end

    ensure_no_duplication!(pending)
    migrate(Enum.map(pending, &load_migration!/1), direction, repo, opts)
  end

  @doc """
  Returns an array of tuples as the migration status of the given repo,
  without actually running any migrations.

  Equivalent to:

      Ecto.Migrator.migrations(repo, Ecto.Migrator.migrations_path(repo))

  """
  @spec migrations(Ecto.Repo.t) :: [{:up | :down, id :: integer(), name :: String.t}]
  def migrations(repo) do
    migrations(repo, migrations_path(repo))
  end

  @doc """
  Returns an array of tuples as the migration status of the given repo,
  without actually running any migrations.
  """
  @spec migrations(Ecto.Repo.t, String.t) :: [{:up | :down, id :: integer(), name :: String.t}]
  def migrations(repo, directory) do
    repo
    |> migrated_versions
    |> collect_migrations(directory)
    |> Enum.sort_by(fn {_, version, _} -> version end)
  end

  defp collect_migrations(versions, migration_source) do
    ups_with_file =
      versions
      |> pending_in_direction(migration_source, :down)
      |> Enum.map(fn {version, name, _} -> {:up, version, name} end)

    ups_without_file =
      versions
      |> versions_without_file(migration_source)
      |> Enum.map(fn version -> {:up, version, "** FILE NOT FOUND **"} end)

    downs =
      versions
      |> pending_in_direction(migration_source, :up)
      |> Enum.map(fn {version, name, _} -> {:down, version, name} end)

    ups_with_file ++ ups_without_file ++ downs
  end

  defp versions_without_file(versions, migration_source) do
    versions_with_file =
      migration_source
      |> migrations_for()
      |> Enum.map(fn {version, _, _} -> version end)

    versions -- versions_with_file
  end

  defp lock_for_migrations(should_lock?, repo, opts, fun) when is_boolean(should_lock?) do
    dynamic_repo = Keyword.get(opts, :dynamic_repo, repo)
    previous_dynamic_repo = repo.put_dynamic_repo(dynamic_repo)

    try do
      verbose_schema_migration repo, "create schema migrations table", fn ->
        SchemaMigration.ensure_schema_migrations_table!(repo, opts)
      end

      meta = Ecto.Adapter.lookup_meta(dynamic_repo)
      query = SchemaMigration.versions(repo, opts[:prefix])
      callback = &fun.(repo.all(&1, timeout: :infinity, log: false))

      if should_lock? do
        case repo.__adapter__.lock_for_migrations(meta, query, opts, callback) do
          {kind, reason, stacktrace} ->
            :erlang.raise(kind, reason, stacktrace)

          {:error, error} ->
            raise error

          result ->
            result
        end
      else
        callback.(query)
      end
    after
      repo.put_dynamic_repo(previous_dynamic_repo)
    end
  end

  defp conditional_lock_for_migrations(module, repo, opts, fun) do
    disable_lock? = module.__migration__[:disable_migration_lock]
    lock_for_migrations(not disable_lock?, repo, opts, fun)
  end

  defp pending_to(versions, migration_source, direction, target) do
    within_target_version? = fn
      {version, _, _}, target, :up ->
        version <= target
      {version, _, _}, target, :down ->
        version >= target
    end

    pending_in_direction(versions, migration_source, direction)
    |> Enum.take_while(&(within_target_version?.(&1, target, direction)))
  end

  defp pending_step(versions, migration_source, direction, count) do
    pending_in_direction(versions, migration_source, direction)
    |> Enum.take(count)
  end

  defp pending_all(versions, migration_source, direction) do
    pending_in_direction(versions, migration_source, direction)
  end

  defp pending_in_direction(versions, migration_source, :up) do
    migration_source
    |> migrations_for()
    |> Enum.filter(fn {version, _name, _file} -> not (version in versions) end)
  end

  defp pending_in_direction(versions, migration_source, :down) do
    migration_source
    |> migrations_for()
    |> Enum.filter(fn {version, _name, _file} -> version in versions end)
    |> Enum.reverse
  end

  # This function will match directories passed into `Migrator.run`.
  defp migrations_for(migration_source) when is_binary(migration_source) do
    query = Path.join(migration_source, "*")

    for entry <- Path.wildcard(query),
        info = extract_migration_info(entry),
        do: info
  end

  # This function will match specific version/modules passed into `Migrator.run`.
  defp migrations_for(migration_source) when is_list(migration_source) do
    Enum.map migration_source, fn {version, module} -> {version, module, module} end
  end

  defp extract_migration_info(file) do
    base = Path.basename(file)
    ext  = Path.extname(base)

    case Integer.parse(Path.rootname(base)) do
<<<<<<< HEAD
      {integer, "_" <> name} when ext == ".exs" ->
        {integer, name, file}
      _ ->
        nil
=======
      {integer, "_" <> name} -> {integer, name, file}
      _ -> nil
>>>>>>> 3eedfb0f
    end
  end

  defp ensure_no_duplication!([{version, name, _} | t]) do
    cond do
      List.keyfind(t, version, 0) ->
        raise Ecto.MigrationError, "migrations can't be executed, migration version #{version} is duplicated"

      List.keyfind(t, name, 1) ->
        raise Ecto.MigrationError, "migrations can't be executed, migration name #{name} is duplicated"

      true ->
        ensure_no_duplication!(t)
    end
  end

  defp ensure_no_duplication!([]), do: :ok

  defp load_migration!({version, _, mod}) when is_atom(mod) do
    if migration?(mod) do
      {version, mod}
    else
      raise Ecto.MigrationError, "module #{inspect(mod)} is not an Ecto.Migration"
    end
  end

  defp load_migration!({version, _, file}) when is_binary(file) do
    loaded_modules = file |> Code.load_file() |> Enum.map(&elem(&1, 0))

    if mod = Enum.find(loaded_modules, &migration?/1) do
      {version, mod}
    else
      raise Ecto.MigrationError, "file #{Path.relative_to_cwd(file)} does not define an Ecto.Migration"
    end
  end

  defp migration?(mod) do
    function_exported?(mod, :__migration__, 0)
  end

  defp migrate([], direction, _repo, opts) do
    level = Keyword.get(opts, :log, :info)
    log(level, "Already #{direction}")
    []
  end

  defp migrate(migrations, direction, repo, opts) do
    for {version, mod} <- migrations,
        do_direction(direction, repo, version, mod, opts),
        do: version
  end

  defp do_direction(:up, repo, version, mod, opts) do
    conditional_lock_for_migrations mod, repo, opts, fn versions ->
      unless version in versions do
        do_up(repo, version, mod, opts)
      end
    end
  end

  defp do_direction(:down, repo, version, mod, opts) do
    conditional_lock_for_migrations mod, repo, opts, fn versions ->
      if version in versions do
        do_down(repo, version, mod, opts)
      end
    end
  end

  defp verbose_schema_migration(repo, reason, fun) do
    try do
      fun.()
    rescue
      error ->
        Logger.error """
        Could not #{reason}. This error usually happens due to the following:

          * The database does not exist
          * The "schema_migrations" table, which Ecto uses for managing
            migrations, was defined by another library
          * There is a deadlock while migrating (such as using concurrent
            indexes with a migration_lock)

        To fix the first issue, run "mix ecto.create".

        To address the second, you can run "mix ecto.drop" followed by
        "mix ecto.create". Alternatively you may configure Ecto to use
        another table for managing migrations:

            config #{inspect repo.config[:otp_app]}, #{inspect repo},
              migration_source: "some_other_table_for_schema_migrations"

        The full error report is shown below.
        """
        reraise error, System.stacktrace
    end
  end

  defp log(false, _msg), do: :ok
  defp log(level, msg),  do: Logger.log(level, msg)
end<|MERGE_RESOLUTION|>--- conflicted
+++ resolved
@@ -493,15 +493,10 @@
     ext  = Path.extname(base)
 
     case Integer.parse(Path.rootname(base)) do
-<<<<<<< HEAD
       {integer, "_" <> name} when ext == ".exs" ->
         {integer, name, file}
-      _ ->
+      _ -> 
         nil
-=======
-      {integer, "_" <> name} -> {integer, name, file}
-      _ -> nil
->>>>>>> 3eedfb0f
     end
   end
 
